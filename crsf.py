#!/usr/bin/env python3

'''
CRSF client in Python. Works via TCP or UART connections.
Can be used to connect to WiFi module on Crossfire.
It can sniff broadcast frames, receive paramters, etc.

For navigating inside the CRSF menu use keys: UP, DOWN, Q, ENTER, BACKSPACE.
'''

# TODO: figure out why TCP doesn't work with the "menu" option
# TODO: introduce more command-line arguments: port, baud, host, origin
# TODO: implement integer types (these are rarely used)
# TODO: implement command polling and resends
# TODO: implement CRSFv3

import sys, time, functools, os, curses
import serial, socket, queue, threading

TCP_HOST = '192.168.4.1'
TCP_PORT = 60950                # this TCP port is used by Fusion

ORIGIN_ADDR = "CRSF.FC_ADDR"

SERIAL_PORT = 'COM8'
SERIAL_BAUD = 416666
# TODO: can also use WebSocket if Fusion is needed simultaneously

TICK_SPEED = 20      # Ticks per microsecond (for LOG frames)

SHORT_HIST_SIZE = 451   # 90 s
HIST_SIZE = 10*SHORT_HIST_SIZE

COLORIZE = not sys.platform.startswith('win')

class Terminal:
    GREEN, RED = 2, 160     # Unix terminal colors

    @staticmethod
    def fg(text, color):
        '''
        Adds foreground color for Unix terminals.
        Leaves text without change on Windows.
        '''
        if sys.platform.startswith('win'):
            return text
        else:
            return "\33[38;5;" + str(color) + "m" + text + "\33[0m"

    @staticmethod
    def green(text):
        return Terminal.fg(text, Terminal.GREEN)

    @staticmethod
    def red(text):
        return Terminal.fg(text, Terminal.RED)

class CRSF:

    SYNC = 0xc8

    # CRSF Device Addresses
    BROADCAST_ADDR = 0x00
    CLOUD_ADDR = 0x0E       # MQTT server
    WIFI_ADDR = 0x12
    REMOTE_ADDR = 0xEA
    RX_ADDR = 0xEC
    TX_ADDR = 0xEE
    FC_ADDR = 0xC8          # flight controller
    VTX_ADDR = 0xCE

    # CRSF Frame Types
    MSG_TYPE_GPS = 0x02
    MSG_TYPE_GPST = 0x03
    MSG_TYPE_BATT = 0x08
    MSG_TYPE_VTX_TEL = 0x10
    MSG_TYPE_LINK_STATS = 0x14
    MSG_TYPE_PPM = 0x16                 # channel values
    MSG_TYPE_PPM3 = 0x17                # CRSF V3 (packed channel values)
    MSG_TYPE_LINK_STATS_RX = 0x1C       # CRSF V3
    MSG_TYPE_LINK_STATS_TX = 0x1D       # CRSF V3
    MSG_TYPE_ATTD = 0x1E
    MSG_TYPE_MADD = 0x1F
    MSG_TYPE_PING = 0x28
    MSG_TYPE_DEVICE_INFO = 0x29
    MSG_TYPE_PARAM_ENTRY = 0x2B
    MSG_TYPE_PARAM_READ = 0x2C
    MSG_TYPE_PARAM_WRITE = 0x2D
    MSG_TYPE_CMD = 0x32
    MSG_TYPE_LOG = 0x34
    MSG_TYPE_REMOTE = 0x3A              # Remote-related frames
    MSG_TYPE_MAVLINK_ENV = 0xAA

    # CRSF menu parameter types
    PARAM_TYPE_UINT8 = 0
    PARAM_TYPE_INT8 = 1
    PARAM_TYPE_UINT16 = 2
    PARAM_TYPE_INT16 = 3
    PARAM_TYPE_UINT32 = 4
    PARAM_TYPE_INT32 = 5
    PARAM_TYPE_FLOAT  = 8
    PARAM_TYPE_TEXT_SELECTION = 9
    PARAM_TYPE_STRING = 10
    PARAM_TYPE_FOLDER = 11
    PARAM_TYPE_INFO = 12
    PARAM_TYPE_COMMAND = 13
    PARAM_TYPE_OUT_OF_RANGE = 127

    # CRSF frame structure (field offsets)
    OFFSET_LENGTH = 1
    OFFSET_MSG_TYPE = 2

    # Menu
    MENU_COMMAND_READY = 0                  # --> feedback
    MENU_COMMAND_START = 1                  # <-- input
    MENU_COMMAND_PROGRESS = 2               # --> feedback
    MENU_COMMAND_CONFIRMATION_NEEDED = 3    # --> feedback
    MENU_COMMAND_CONFIRM = 4                # <-- input
    MENU_COMMAND_CANCEL = 5                 # <-- input
    MENU_COMMAND_POLL = 6                   # <-- input

    @staticmethod
    def decode_int32(data):
        uint32 = (data[0] << 24) | (data[1] << 16) | (data[2] << 8) | data[3]
        if uint32 & 0x80000000:
            return -(~uint32) - 1
        else:
            return uint32

    @staticmethod
    def encode_int32(val):
        return [
            (val >> 24) & 0xFF,
            (val >> 16) & 0xFF,
            (val >>  8) & 0xFF,
             val        & 0xFF,
        ]

# Message type -> human readable name
msg_name = {}
for name in CRSF.__dict__:
    if name.startswith('MSG_TYPE_'):
        msg_name[CRSF.__dict__[name]] = name[9:]
#print(msg_name)        # show known message types
ORIGIN_ADDR = eval(ORIGIN_ADDR)

# Device address -> human readable name
dev_name = {}
for name in CRSF.__dict__:
    if name.endswith('_ADDR'):
        dev_name[CRSF.__dict__[name]] = name[:-5]

class crsf_crc8:

    RESET_VALUE = 0x00
    POLYNOM_1 = 0xD5            # CRC8 DVB-S2 (polynomial used for validating CRSF frames)
    POLYNOM_2 = 0xBA            # custom polynomial used for validating CRSF commands
    MSB_SET = 0x80
    FINISH_VALUE = 0x00

    def __init__(self, poly = None):
        self.val = self.RESET_VALUE
        self.poly = poly if poly is not None else self.POLYNOM_1

    def _calc(self, byte):
        for i in range(8):
            msb_flag = self.val & self.MSB_SET
            self.val <<= 1
            if byte & self.MSB_SET:
                self.val += 1
            byte <<= 1
            if msb_flag:
                self.val ^= self.poly
        self.val &= 0xFF

    def digest(self, data):
        for x in data:
            self._calc(x)

    def finish(self):
        self._calc(self.FINISH_VALUE)
        return self.val

def calc_crc8(data):
    '''Calculate CRC8 as in CRSF frames'''
    crc = crsf_crc8(poly = crsf_crc8.POLYNOM_1)
    crc.digest(data)
    return crc.finish()

class crsf_frame:
    def __init__(self, data):
        self.data = bytes(data)

    @property
    def len(self):
        return self.data[1] + 2

    @property
    def type(self):
        return self.data[2]

    @property
    def bytes(self):
        return self.data

    @property
    def is_extended(self):
        '''Extended CRSF frames include their ORIGIN and DESTINATION'''
        return self.type >= 0x28 and self.type <= 0x96 or self.type == CRSF.MSG_TYPE_MAVLINK_ENV

    @property
    def origin(self):
        return self.data[4] if self.is_extended else None

    @property
    def destination(self):
        return self.data[3] if self.is_extended else None

    @property
    def payload(self):
        return self.data[5 if self.is_extended else 3:-1]

    def parse(self):
        if self.type == CRSF.MSG_TYPE_DEVICE_INFO: 
            delim = self.payload.index(0x00)
            device_name, tail = self.payload[:delim], self.payload[delim+1:]
            device_name = bytes(device_name).decode()
            sn = (tail[0] << 24) | (tail[1] << 16) | (tail[2] << 8) | tail[3]
            hw_id = (tail[4] << 24) | (tail[5] << 16) | (tail[6] << 8) | tail[7]
            sw_id = (tail[8] << 24) | (tail[9] << 16) | (tail[10] << 8) | tail[11]
            param_count = tail[12]
            version = tail[13]
            return device_name, sn, hw_id, sw_id, param_count, version
        else:
            raise ValueError("cannot parse frame of type 0x%02x" % self.type)

    def __str__(self):
        s  = 'SYNC ' if self.bytes[0] == CRSF.SYNC else ('%02x ' % self.bytes[0])
        s += 'L=%d ' % self.len
        s += ('(%s) ' % msg_name[self.type]) if self.type in msg_name else ('(t=%02x) ' % self.type)
        i = 3
        if self.is_extended:
            s += '%s->%s ' % (dev_name.get(self.bytes[i+1], '%02x' % self.bytes[i+1]),
                              dev_name.get(self.bytes[i  ], '%02x' % self.bytes[i  ]))
            i += 2
        s += ' '.join(map(lambda x: "%02x" % x, self.bytes[i:]))
        return s

class crsf_parser:

    def __init__(self, silent):
        self.data = bytearray()
        self.silent = silent

    def digest(self, data):
        '''Digests incoming bytes, yields complete CRSF frames'''
        self.data += bytearray(data)
        #print(len(self.data))
        while len(self.data) >= 4:
            while self.data and self.data[0] != CRSF.SYNC:
                if not self.silent:
                    sys.stderr.write("byte %02x discarded\n" % self.data[0])
                self.data = self.data[1:]
            if len(self.data) > 1:
                frame_len = self.data[1] + 2
                if len(self.data) >= frame_len:
                    crc_byte = self.data[frame_len - 1]
                    calc_crc = calc_crc8(self.data[2:frame_len - 1])
                    if crc_byte == calc_crc:
                        frame, self.data = self.data[:frame_len], self.data[frame_len:]
                        yield crsf_frame(frame)
                    else:
                        if not self.silent:
                            sys.stderr.write("crc mismatch; byte discarded\n")
                        self.data = self.data[1:]
                else:
                    break
            else:
                break

def log_data(header, data):
    print(str(header) + ':', ''.join(map(lambda x: " %02x" % x, data)))

def rle_decode(data):
    '''Decode Run-Length Encoded number'''
    off = 0
    res = 0
    ch = 0x80
    while (ch & 0x80) and off < 6:
        ch = data[off]
        tmp = ch & 0x7F
        res |= (tmp << (7*off))
        off += 1
    
    return (res, off)

def msg_decode(data):
    '''Decode debug message for XLOG frame type'''
    if (data[0] & 0x80) == 0:
        msg = (bytes([data[0] & 0x7F]).decode(), 1)
    else:
        i = data.find(0)
        data = bytearray(data)
        data[0] &= 0x7F
        msg = (bytes(data[:i]).decode(), i+1)
    return msg

bin_byte = lambda x: '{:08b}'.format(x)
ticks_to_us = lambda x: (x - 992)*5//8 + 1500

def ppm_channels_decode(data):
    data = ''.join(map(bin_byte, reversed(data)))
    assert(len(data) % 11 == 0)
    ticks = [int(data[x:x+11], 2) for x in range(len(data)-11, 0, -11)]
    return list(map(ticks_to_us, ticks))

up_lqi_history, down_lqi_history = [], []
def explain_link_stats(data, colorize=True):
    global up_lqi_history, down_lqi_history
    cur_time = time.time()
    up_lqi_history.append((cur_time, data[2]))
    down_lqi_history.append((cur_time, data[8]))
    up_lqi_history = up_lqi_history[-HIST_SIZE:]
    down_lqi_history = down_lqi_history[-HIST_SIZE:]
    s = 'Uplink: RSSI={}/{}'.format(-data[0], -data[1])
    s += ', LQI={:3d}%, SNR={}, Ant.={}'.format(data[2], data[3], data[4])
    s += ', RFmode={}, RFpwr={}'.format(data[5], data[6])
    s += '; Downlink: RSSI={}, LQI={:3d}%, SNR={}'.format(-data[7], data[8], data[9])

    # Show average LQI (both uplink and downlink)
    if len(up_lqi_history) > 1 and len(down_lqi_history) > 1:
        def get_hist_lqi(lqi_hist):
            avg = sum([x[1] for x in lqi_hist])/len(lqi_hist)
            if colorize:
                green, red = Terminal.green, Terminal.red
            else:
                green = red = lambda x: x
            return '{}/{:.1f}'.format(
                green('100') if avg == 100 else red('{:.2f}'.format(avg)),
                (lqi_hist[-1][0] - lqi_hist[0][0])
            )
        short_up = get_hist_lqi(up_lqi_history[-SHORT_HIST_SIZE:])
        long_up = get_hist_lqi(up_lqi_history[-HIST_SIZE:])
        short_down = get_hist_lqi(down_lqi_history[-SHORT_HIST_SIZE:])
        long_down = get_hist_lqi(down_lqi_history[-HIST_SIZE:])
        s += '\n    History: Uplink LQI={}, {}; Downlink LQI={}, {}'.format(short_up, long_up, short_down, long_down)
    return s 

ppm_times = []
last_time = 0
def explain_frame(frame, colorize=True):
    '''
    Return text with some explanation/analysis of some types of CRSF frames
    or empty string.
    '''
    global last_time, ppm_times
    s = ''
    data = frame.bytes
    # Parse certain kinds of frames
    if frame.type == CRSF.MSG_TYPE_PPM:
        channels = ppm_channels_decode(frame.payload)
        s += '\n  CH1..16: ' + ', '.join(map(str, channels))
        curr = time.time()*1000
        ppm_times = [curr] + ppm_times
        ppm_times = ppm_times[:500]
        s += ' {:.2f} {:.2f}'.format(curr - last_time, 
                                            (ppm_times[0] - ppm_times[-1])/len(ppm_times))
        last_time = curr
    elif frame.type == CRSF.MSG_TYPE_PPM3:
        s += '\n  CRSFv3'
    elif frame.type == CRSF.MSG_TYPE_LINK_STATS:
        s += '\n    ' + explain_link_stats(frame.payload, colorize)
    elif frame.type == CRSF.MSG_TYPE_DEVICE_INFO:
        device_name, sn, hw_id, fw_id, param_count, version = frame.parse()
        s += '\n  Device: {name}, S/N=0x{sn:x} HW_ID=0x{hw_id:x}, SW_ID=0x{sw_id:x}, param count={cnt}, v={v}'.format(
                        sn=sn, name=device_name, hw_id=hw_id, sw_id=fw_id, cnt=param_count, v=version)
    elif frame.type == CRSF.MSG_TYPE_PARAM_ENTRY:
        i = 5  # payload start
        if data[i+3:i+4] == [CRSF.PARAM_TYPE_INFO]:
            # "Info" parameter (unmodifiable string)
            name = data[i+4:]
            delim = name.index(0x00)
            name, val = name[:delim], data[i+4+delim+1:]
            val = val[:val.index(0x00)]
            name = bytes(name).decode()
            val = bytes(val).decode()
            s += '\n  ' + name + ': ' + val
    elif frame.type == CRSF.MSG_TYPE_LOG:
        tm = functools.reduce(lambda v,e: v*256 + e, (data[5:9]))
        val = ''
        if data[-2] == 0:
            val = data[9:-2].decode()
        else:
            val = ' '.join(map(lambda x: "%02x" % x, data[9:-1]))
        s += '\n    tick {ticks} ({ms} ms): {val}'.format(ticks=tm, ms=tm//(TICK_SPEED*1000), val=val)
    return s

def crsf_log_frame(header, frame):
    '''Print CRSF frame in a partially parsed way'''
    s  = str(header) + ': ' + str(frame)
    s += explain_frame(frame, COLORIZE)
    print(s)

def create_frame(data):
    '''Takes CRSF frame data, sets correct length byte and adds CRC8 byte'''
    frame = bytearray([CRSF.SYNC, 0]) + bytearray(data)
    frame[CRSF.OFFSET_LENGTH] = len(frame) - 1
    frame.append(calc_crc8(frame[2:]))
    return crsf_frame(frame)
                
def create_ping_frame(dest=CRSF.BROADCAST_ADDR, orig=ORIGIN_ADDR):
    '''Create broadcast PING frame from bytes'''
    return create_frame([
        CRSF.MSG_TYPE_PING,         # type
        dest,                       # destination
        orig                        # origin
    ])

def create_param_read_frame(dest, param_num, chunk, orig=ORIGIN_ADDR):
    return create_frame([
        CRSF.MSG_TYPE_PARAM_READ,   # type
        dest,                       # destination
        orig,                       # origin
        param_num,
        chunk
    ])

def create_param_write_frame(dest, param_num, value: bytearray, orig=ORIGIN_ADDR):
    return create_frame([
        CRSF.MSG_TYPE_PARAM_WRITE,  # type
        dest,                       # destination
        orig,                       # origin
        param_num] +
        list(value)
    )

def create_device_info_frame(dest=CRSF.BROADCAST_ADDR, orig=ORIGIN_ADDR):
    '''Return "fake" device information about Agent Python'''
    name = "Agent Python"
    return create_frame([
        CRSF.MSG_TYPE_DEVICE_INFO,  # type
        dest,                       # destination
        orig,                       # origin
        # Payload
    ] + list(name.encode()) + [     # name of entity
        0x00,                       # NUL to terminate string
        0x12, 0x34, 0x56, 0x78,     # S/N
        0x01, 0x23, 0x45, 0x02,     # HW ID
        0x00, 0x00, 0x11, 0x11,     # FW ID
        0x00,                       # parameter total
        0x01                        # parameter version number
    ])
    

class CRSFConnection:
    def read_crsf(self):
        pass 
    def write_crsf(self, frame):
        pass

class TCPConnection(CRSFConnection):
    '''Class for exchanging CRSF over TCP'''

    TCP_TIMEOUT_MS = 1000
    TCP_RECV = 2048

    def __init__(self, silent):
        self.parser = crsf_parser(silent)
        self.frames = []                # incoming frames that were already parsed
        self.silent = silent

        # Connect via TCP socket
        self.socket = socket.socket(socket.AF_INET, socket.SOCK_STREAM)
        self.socket.settimeout(TCPConnection.TCP_TIMEOUT_MS)
        self.socket.connect((TCP_HOST, TCP_PORT))

    def read_crsf(self):
        # Receive data from serial
        data = None
        try:
            data = self.socket.recv(TCPConnection.TCP_RECV)
        except socket.timeout:
            if not self.silent:
                sys.stderr.write('Timeout\n')
        except KeyboardInterrupt:
            if not self.silent:
                print('KeyboardInterrup: Quit')
            sys.exit(0)
        except Exception as e:
            if not self.silent:
                sys.stderr.write('ERROR: TCP disconnected\n')
            del self.socket
            raise(e)

        # TODO: move to super
        # Parse data
        if data and len(data):
            #print(len(data))
            for frame in self.parser.digest(data):
                self.frames.append(frame)

        # Return next frame
        return self.frames.pop(0) if self.frames else None

    def write_crsf(self, frame):
        self.socket.send(frame.bytes)

class SerialConnection(CRSFConnection):
    '''Class for exchanging CRSF over UART'''

    SERIAL_SLEEP = 0.001
    SERIAL_BAUD = 416666

    def __init__(self, silent):
        self.parser = crsf_parser(silent)
        self.serial = serial.Serial(SERIAL_PORT, baudrate=SERIAL_BAUD)
        self.in_queue = queue.Queue()

        # Receiving thread
        self.thread = threading.Thread(target=self.read_thread)
        self.thread.setDaemon(1)
        self.alive = threading.Event()
        self.alive.set()
        self.thread.start()

    def read_thread(self):
        '''Separate thread for receiving frames asynchronously'''
        while self.alive.isSet():
            # How many bytes are in waiting?
            waiting = self.serial.in_waiting
            data = self.serial.read(waiting if waiting else 1)
            if data and len(data):
                for frame in self.parser.digest(data):
                    self.in_queue.put(frame, block=False)
            time.sleep(SerialConnection.SERIAL_SLEEP)
        print('Exit')

    def read_crsf(self):
        try:
            frame = self.in_queue.get(block=False)
        except queue.Empty:
            frame = None
        return frame

    def write_crsf(self, frame):
        self.serial.write(frame.bytes)
class TestConnection(CRSFConnection):
    """Provides dummy CRSF data for testing when no real connections are available"""
    
    def __init__(self, silent):
        self.parser = crsf_parser(silent)
        self.frames = []
        self.last_read_time = 0
        self.ping_response_sent = False
        self.silent = silent
        
    def read_crsf(self):
        """Simulate reading CRSF frames"""
        current_time = time.time()
        
        # Process any pending frames first
        if self.frames:
            return self.frames.pop(0)
            
        # Only return new data every 100ms
        if current_time - self.last_read_time < 0.1:
            return None
            
        self.last_read_time = current_time
        
        # Generate dummy link statistics every 100ms
        link_stats = create_frame([
            CRSF.MSG_TYPE_LINK_STATS,
            50,  # RSSI
            60,  # RSSI 2  
            95,  # Link quality
            10,  # SNR
            1,   # Antenna
            2,   # RF Mode
            25,  # TX Power
            45,  # RSSI downlink
            92,  # Link quality downlink
            8    # SNR downlink
        ])
        
        return link_stats

    def write_crsf(self, frame):
        """Handle written frames and generate appropriate responses"""
        if frame.type == CRSF.MSG_TYPE_PING:
            # Respond to ping with device info
            device_info = create_frame([
                CRSF.MSG_TYPE_DEVICE_INFO,  # type
                frame.origin,               # destination 
                CRSF.TX_ADDR,              # origin
                # Device name: "Test Device"
                0x54, 0x65, 0x73, 0x74, 0x20, 0x44, 0x65, 0x76, 0x69, 0x63, 0x65, 0x00,
                # Serial number
                0x01, 0x02, 0x03, 0x04,
                # Hardware ID
                0x05, 0x06, 0x07, 0x08,
                # Firmware ID  
                0x09, 0x0A, 0x0B, 0x0C,
                # Parameter count
                0x05,
                # Version
                0x01
            ])
            
            # Queue the response frame
            self.frames.append(device_info)

    
def parse_args():
    '''Parse command line arguments'''
    import argparse, pathlib
    arg_parse = argparse.ArgumentParser()
    arg_parse.add_argument('--tcp', action = 'store_true',
                         help = 'use TCP connection instead of UART' )
    arg_parse.add_argument('--menu', action = 'store_true',
                         help = 'CRSF menu mode (otherwise - logs mode)' )
<<<<<<< HEAD
    arg_parse.add_argument('--tcp-port', type=int, nargs='?', const=60960,
                        help = 'set TCP port or use 60950 by default')
    # arg_parse.add_argument('--serial-port', type=str, nargs='?')
=======
    arg_parse.add_argument('--test', action = 'store_true',
                         help = 'CRSF test mode (otherwise - logs mode)' )
>>>>>>> 5858fc43
    opts = arg_parse.parse_args()
    return opts

def get_crsf_connection(mode, silent):
    if not silent:
        print('Connecting with {}...'.format('TCP' if mode.tcp else 'UART'))
    if mode.tcp:
        return TCPConnection(silent)
    elif mode.test:
        return TestConnection(silent)
    else:
        return SerialConnection(silent)

def log_mode(use_tcp):
    print('Press Ctrl+C to exit')
    last_ping = last_read = 0

    # Outer loop to reconnect on disconnect
    while True:
    
        conn = get_crsf_connection(use_tcp, False)
    
        # Update state machine
    
        while True:
            try:
                frame = conn.read_crsf()
            except Exception as e:
                print("err", e)
                break
        
            # Display data
            if frame:
                crsf_log_frame('Received', frame)

                # Process frame
                if frame.type == CRSF.MSG_TYPE_PING:
                    resp_frame = create_device_info_frame(dest=frame.origin, orig=ORIGIN_ADDR)
                    conn.write_crsf(resp_frame)
        
            # Send ping frame (need to send something periodically so that connection is not reset)
            if time.time() - last_ping > 10:
                last_ping = time.time()
    
                # Send ping frame
                frame = create_ping_frame()
                crsf_log_frame('Sending ping', frame)
                conn.write_crsf(frame)
    
                #frame = create_frame([CRSF.MSG_TYPE_PARAM_READ, CRSF.TX_ADDR, CRSF.CLOUD_ADDR, 1, 0])
                #s.send(frame.bytes)
    
            time.sleep(0.0001)

class CRSFParam:
    '''
    CRSF parameters are, basically, key-value pairs.
    "Key" is the name of the parameter. "Value" is modifiable by user
    (except for INFO type, for which the value is constant).
    '''
    
    # Parameter types determine the type of the value
    TEXT_SELECTION_TYPE = 0x09      # value is uint8_t, with a list of options
    STRING_TYPE = 0x0a              # value is a string, entered by user directly
    FOLDER_TYPE = 0x0b              # no modifiable value; groups other parameters
    INFO_TYPE = 0x0c                # value is constant, CANNOT be modified
    COMMAND_TYPE = 0x0d
    
    # Numeric types (in practice, rarely used)
    UINT8_TYPE = 0
    INT8_TYPE = 1
    UINT16_TYPE = 2
    INT16_TYPE = 3
    UINT32_TYPE = 4
    INT32_TYPE = 5
    FLOAT_TYPE = 8

    def __init__(self, param_num, debug_cb=None):
        # TODO: track if parameter is changing frequently or always stable
        # TODO: poll stable parameters less often
        # TODO: ensure that different chunks are from short time frame
        # TODO: detect changes in chunks, invalidate parameter if some chunk changed

        # Common CRSF-related attributes
        self.num = param_num
        self.parent_folder = None
        self.type = None
        self.name = '...'
        self.chunks = []            # payloads of all chunks
        self.value = None           # except for FOLDER_TYPE
        self.hidden = False

        # Type-specific attributes
        self.min = self.default = self.max = None       # numeric types and TEXT_SELECTION_TYPE
        self.unit = None            # only in numeric and TEXT_SELECTION_TYPE
        self.children = None        # only for FOLDER_TYPE
        self.options = []           # only for TEXT_SELECTION_TYPE
        self.max_length = None      # only for STRING_TYPE
        self.decimal_point = None   # only for FLOAT_TYPE
        self.step_size = None       # only for FLOAT_TYPE
        self.status = None          # only for COMMAND_TYPE
        self.timeout = None         # only for COMMAND_TYPE
        self.info = None            # only for COMMAND_TYPE

        # Additional attributes
        self.debug_cb = debug_cb
        self.created_time = time.time()
        self.obtained_time = 0      # when was this parameter last refreshed?

    def is_folder(self):
        return self.type == self.FOLDER_TYPE

    def is_info(self):
        return self.type == self.INFO_TYPE

    def is_string_input(self):
        return self.type == self.STRING_TYPE

    def is_selection(self):
        return self.type == self.TEXT_SELECTION_TYPE

    def is_command(self):
        return self.type == self.COMMAND_TYPE

    def is_float(self):
        return self.type == self.FLOAT_TYPE

    def is_number_input(self):
        return self.type in [self.FLOAT_TYPE,
                              self.UINT8_TYPE,  self.INT8_TYPE,
                             self.UINT16_TYPE, self.INT16_TYPE,
                             self.UINT32_TYPE, self.INT32_TYPE]

    def is_input(self):
        return self.is_command() or self.is_string_input() or self.is_number_input() or self.is_selection()

    def create_param_read_frame(self, origin):
        if self.chunks:
            # Determine if any chunks are missing or need updating
            if None in self.chunks:
                chunk = self.chunks.index(None)
            else:
                self.debug("error 5")
                return None
        else:
            chunk = 0
        frame = create_param_read_frame(origin, self.num, chunk)
        return frame

    def create_write_frame(self, origin, value: bytearray):
        if value is not None:
            return create_param_write_frame(origin, self.num, value)
        else:
            self.debug('error: value is None')

    def get_float_decimal(self):
        return eval(('0.' + '0'*self.decimal_point + '1') if self.decimal_point else '1')

    def render_float(self, val=None):
        '''Convert integer int32 to float based on self.decimal_point'''
        if val is None:
            val = self.value
        if self.type == self.FLOAT_TYPE:
            return val * self.get_float_decimal()
        else:
            raise ValueError("not float")

    def encode_float(self, val):
        '''Convert float to int32 based on self.decimal_point'''
        val = int(round(val / self.get_float_decimal()))
        if val < self.min or val > self.max:
            self.debug("error: {} out of range {}..{}".format(val, self.min, self.max))
            return None
        return val

    def debug(self, txt):
        if self.debug_cb:
            self.debug_cb(txt)

    def process_frame(self, frame):
        '''Parse parameter information frame'''
        if frame.type != CRSF.MSG_TYPE_PARAM_ENTRY:
            self.debug('invalid frame type')
            return
        payload = frame.payload
        param_num, chunks_remain = payload[:2]

        # Handle chunking
        if chunks_remain:
            # More chunks expected.
            if not self.chunks:
                # Assumption! Received first chunk
                self.chunks = [None]*(chunks_remain + 1)
            self.chunks[-chunks_remain - 1] = frame.payload
            return
        elif self.chunks:
            # Last chunk received. Reassemble payload from chunks.
            self.chunks[-1] = frame.payload
            if None not in self.chunks and \
               list(reversed([x[1] for x in self.chunks])) == list(range(len(self.chunks))) and \
               len([1 for x in self.chunks if x[0] == self.num]) == len(self.chunks):
                payload = self.chunks[0][:2]
                for x in self.chunks:
                    payload += x[2:]
            else:
                self.debug("error: chunks error")
                return
            self.chunks = []
        else:
            # Trivial case: no chunking.
            # CRSF frame contains the parameter entry entirely.
            pass

        parent_folder, data_type = payload[2:4]
        hidden, data_type = data_type & 0x80, data_type & 0x7F
        try:
            nul = 4 + payload[4:].index(0x00)
            name = bytes(payload[4:nul]).decode()
        except:
            # Invalid frame?
            self.debug('frame error: ' + str(frame))
            return

        # Type-specific value
        if data_type == self.FOLDER_TYPE:
            try:
                end = nul + 1 + payload[nul+1:].index(0xFF)
                children = list(payload[nul+1:end])
            except:
                self.debug('frame error 2: ' + str(frame))
                return

            # Folder frame parsed successfully
            if chunks_remain == 0:
                self.children = children
                self.parent_folder = parent_folder
                self.type = data_type
                self.name = name
                self.hidden = hidden
                self.debug("folder %d OK" % param_num)
                self.obtained_time = time.time()
            else:
                self.debug("error: folder %d: multichunk folders not supported" % param_num)
                return
        elif data_type == self.COMMAND_TYPE:
            try:
                end = nul + 3 + payload[nul+3:].index(0x00)
                info = bytes(payload[nul+3:end]).decode()
            except:
                self.debug('frame error 7: ' + str(frame))
                return
            if chunks_remain == 0:
                self.parent_folder = parent_folder
                self.type = data_type
                self.name = name
                self.hidden = hidden
                self.status = payload[nul + 1]
                self.timeout = payload[nul + 2]*0.1 if payload[nul + 2] % 10 else payload[nul + 2]//10
                self.info = info
                self.debug("command %d OK" % param_num)
                self.obtained_time = time.time()
            else:
                self.debug("error: folder %d: multichunk folders not supported" % param_num)
                return
        elif data_type == self.FLOAT_TYPE:
            try:
                end = nul + 22 + payload[nul+22:].index(0x00)
                unit = bytes(payload[nul+22:end]).decode()
            except:
                self.debug('frame error 5: ' + str(frame))
                return
            if chunks_remain == 0:
                self.parent_folder = parent_folder
                self.type = data_type
                self.hidden = hidden
                self.name = name
                self.value = CRSF.decode_int32(payload[nul+1:nul+5])
                self.min = CRSF.decode_int32(payload[nul+5:nul+9])
                self.max = CRSF.decode_int32(payload[nul+9:nul+13])
                self.default = CRSF.decode_int32(payload[nul+13:nul+17])
                self.decimal_point = payload[nul+17]
                self.step_size = CRSF.decode_int32(payload[nul+18:nul+22])
                self.unit = unit
                self.debug("float {} = {}, {}, {} OK".format(param_num, self.value, self.max, self.unit))
                self.obtained_time = time.time()
            else:
                self.debug("error: float %d: multichunk floats not supported" % param_num)
                return
        elif data_type in [self.STRING_TYPE, self.INFO_TYPE]:
            try:
                end = nul + 1 + payload[nul+1:].index(0x00)
                value = bytes(payload[nul+1:end]).decode()
            except:
                self.debug('frame error 4: ' + str(frame))
                return
            self.max_length = payload[end + 1] if data_type == self.STRING_TYPE else len(value)
            if chunks_remain == 0:
                self.parent_folder = parent_folder
                self.type = data_type
                self.name = name
                self.hidden = hidden
                self.value = value
                self.debug("{} {} {} OK".format('info' if data_type == self.INFO_TYPE else 'string',
                    param_num, self.max_length))
                self.obtained_time = time.time()
            else:
                self.debug("error: string/info %d: multichunk strings not supported" % param_num)
                return
        elif data_type == self.TEXT_SELECTION_TYPE:
            try:
                end = nul + 1 + payload[nul+1:].index(0x00)
                options = bytes(payload[nul+1:end]).decode()
                options = options.split(';')
            except:
                self.debug('frame error 6: ' + str(frame))
                return
            value, val_min, val_max, val_def = payload[end+1:end+5]
            # TODO: unit
            if chunks_remain == 0:
                self.parent_folder = parent_folder
                self.type = data_type
                self.name = name
                self.hidden = hidden
                self.value = value
                self.options = options
                self.min = val_min
                self.default = val_def
                self.max = val_max
                self.debug("selection %d OK" % (val_max + 1))
                self.obtained_time = time.time()
            else:
                self.debug("error: folder %d: multichunk folders not supported" % param_num)
                return
        else:
            self.debug("error: data_type %d" % data_type)
            self.parent_folder = parent_folder
            self.type = data_type
            self.name = name
            self.type = data_type
            self.hidden = hidden
            if chunks_remain == 0:
                self.obtained_time = time.time()

class CRSFDevice:
    '''Holds all the information obtained from a device'''

    POLL_PERIOD_S = 2.0
    POLL_RESPONSE_SPEED_UP_FACTOR = 0.95
    FOLDER_PERIOD_S = 10
    PARAM_TIMEOUT_S = 120

    class InvalidType(ValueError):
        pass

    def __init__(self, frame, menu_ui, debug_cb=None):
        self.origin = 0                 # network address of this device
        self.last_seen = 0              # when was the last time "device information" was obtained from the device?
        self.last_read_time = 0         # when was the last time "param read" was sent to the device?
        self.last_read_frame = 0

        # Parsed from "device information" frame
        self.name = 0x00
        self.sn = 0x00
        self.hwid = 0x00
        self.fwid = 0x00
        self.param_count = 0
        self.param_version = 0

        if frame and frame.type == CRSF.MSG_TYPE_DEVICE_INFO:
            self.name, self.sn, self.hwid, self.fwid, self.param_count, self.param_ver = frame.parse()
            self.origin = frame.origin
        elif frame:
            raise ValueError("frame of wrong type")

        # List of CRSFParam objects, first object - root folder
        self.menu = [None]*(self.param_count + 1)

        self.menu_ui = menu_ui
        self.debug_cb = debug_cb

    def debug(self, txt):
        if self.debug_cb:
            self.debug_cb(txt)

    def match(self, frame):
        '''Compare device information of this device to "device information" frame'''
        if frame and frame.type == CRSF.MSG_TYPE_DEVICE_INFO:
            return frame.origin == self.origin and \
                frame.parse() == \
                (self.name, self.sn, self.hwid, self.fwid, self.param_count, self.param_ver)
        else:
            raise ValueError("DEVICE_INFO frame expected")

    def poll_params(self, conn, folder):
        '''Periodically send out "param read" frames for the parameters in current folder'''
        if not (0 <= folder < len(self.menu)):
            self.debug('invalid folder: not 0<=%s<%d' % (str(folder), len(self.menu)))
            return
        if time.time() - self.last_read_time < self.POLL_PERIOD_S:
            return
        self.last_read_time = time.time()
    
        if self.menu[folder] is None:
            self.menu[folder] = CRSFParam(folder, debug_cb=self.debug_cb)
        elif self.menu[folder].obtained_time and not self.menu[folder].is_folder():
            raise CRSFDevice.InvalidType('folder type expected')

        # Decide which parameter to load
        frame = None
        if not self.menu[folder].obtained_time or time.time() - self.menu[folder].obtained_time > self.FOLDER_PERIOD_S:
            # Load the current folder itself
            frame = self.menu[folder].create_param_read_frame(self.origin)
        elif self.menu[folder].obtained_time:
            oldest_time, oldest_child = None, None
            for child in self.menu[folder].children:
                if self.menu[child] is None or not self.menu[child].obtained_time and \
                   time.time() - self.menu[child].created_time > self.PARAM_TIMEOUT_S:
                    # Create or recreate parameter to start obtaining it from beginning
                    self.menu[child] = CRSFParam(child, debug_cb=self.debug_cb)
                    frame = self.menu[child].create_param_read_frame(self.origin)
                    break
                elif None in self.menu[child].chunks:
                    frame = self.menu[child].create_param_read_frame(self.origin)
                    break
                elif oldest_time is None or time.time() - self.menu[child].obtained_time > oldest_time:
                    oldest_time = time.time() - self.menu[child].obtained_time
                    oldest_child = child
            if frame is None and oldest_child is not None:
                frame = self.menu[oldest_child].create_param_read_frame(self.origin)
            # TODO: determine the parameter in the current folder which was not updated in the longest time

        if frame:
            # TODO: replace this with two callbacks: menu_id.write_crsf and menu_ui.debug
            self.menu_ui.write_crsf(frame)
            self.last_read_frame = frame.payload[0]

    def process_frame(self, frame):
        '''Process frame from this device'''
        if frame.type == CRSF.MSG_TYPE_PARAM_ENTRY:
            # TODO: process "param entry" frame
            param_num = frame.payload[0]
            if self.last_read_frame == param_num:
                self.last_read_time -= self.POLL_PERIOD_S * self.POLL_RESPONSE_SPEED_UP_FACTOR
            if 0 <= param_num < len(self.menu):
                if isinstance(self.menu[param_num], CRSFParam):
                    self.menu[param_num].process_frame(frame)
            else:
                # TODO: report error: unexpected parameter number
                pass

class CRSFMenu:
    
    QUIT_KEY = 'q'
    UP_KEY = 'A'
    DOWN_KEY = 'B'
    ENTER_KEY = '\n'
    BACKSPACE_KEY = '\x7f'

    PING_PERIOD_S = 5     
    ONLINE_THRES_S = 30
    IDLE_TIMEOUT_S = 60

    CAPTURE_LOGS = False

    def __init__(self, stdscr, opts):
        # Initialize colors
        curses.init_pair(1, curses.COLOR_WHITE, curses.COLOR_BLACK)
        curses.init_pair(2, curses.COLOR_WHITE, curses.COLOR_RED)
        curses.init_pair(3, curses.COLOR_WHITE, curses.COLOR_BLUE)
        curses.init_pair(4, curses.COLOR_GREEN, curses.COLOR_WHITE)
        curses.init_pair(5, curses.COLOR_BLACK, curses.COLOR_WHITE)
        curses.init_pair(6, curses.COLOR_CYAN, curses.COLOR_BLACK)
        curses.init_pair(7, curses.COLOR_BLACK, curses.COLOR_CYAN)
        self.color = {
            'WHITE_BLACK': curses.color_pair(1),
            'WHITE_RED': curses.color_pair(2),
            'WHITE_BLUE': curses.color_pair(3),
            'GREEN_WHITE': curses.color_pair(4),
            'BLACK_WHITE': curses.color_pair(5),
            'CYAN_BLACK': curses.color_pair(6),
            'BLACK_CYAN': curses.color_pair(7),
        }

        self.scr = stdscr
        self.bor = self.scr.subwin(curses.LINES, curses.COLS , 0, 0)
        self.win = self.scr.subwin(curses.LINES-2, curses.COLS-2, 1, 1)
        self.win.nodelay(True)

        # Dialogue window
        h, w = curses.LINES // 2, curses.COLS // 2
        sy, sx = (curses.LINES - h ) // 2, (curses.COLS - w) // 2
        self.sub_bor = self.scr.subwin(h, w, sy, sx)
        self.sub_win = self.scr.subwin(h-2, w-2, sy+1, sx+1)

        # Input events
        self.last_key = ''
        self.last_frame = None
        self.last_sent = None

        # Open a connection for CRSF
        self.conn = get_crsf_connection(opts, True)

        # Device addr (1-byte number) to CRSFDevice
        # - Common state
        self.debug_txt = None
        self.devices = {}                   # devices which are currently online
        self.menu_pos = 0                   # position in the current menu
        self.menu_pos_stack = []            # history of menu positions

        # - State for the top menu (list of devices)
        self.displayed_devices = []         # devices currently shown in the menu (if not inside a device menu)

        # - State for the device menus
        self.menu_device = None             # currently selected device
        self.menu_folder = 0                # currently selected folder of a device
        self.displayed_params = []          # parameters currently show in the menu (if inside a device menu)

        # - State for "dialogue" window
        self.dialog_param = None
        self.dialog_pos = 0
        self.dialog_start_pos = 0
        self.dialog_val = ''                # string/number input

        if self.CAPTURE_LOGS:
            self.log_file = open('log_file.txt','w')

    def debug(self, txt):
        if txt:
            self.debug_txt = txt
            if self.CAPTURE_LOGS:
                self.log_file.write(txt+'\n')

    def write_crsf(self, frame):
        self.conn.write_crsf(frame)
        self.last_sent = frame
        if self.CAPTURE_LOGS:
            self.log_file.write('< ' + str(frame) + '\n')

    def draw_title(self, title, flags=None):
        sup_title = "TBS Agent Python - "
        self.bor.addstr(0,2, sup_title, curses.A_REVERSE)
        self.bor.addstr(0,len(sup_title)+2, title, flags if flags else curses.A_REVERSE)

    def draw_device_info(self, device):
        # TODO: show device information (S/N, HW ID, FW ID, last DEVICE INFO, number of parameters, etc.)
        seen_ago = time.time() - device.last_seen
        flags = self.color['GREEN_WHITE'] if seen_ago <= self.ONLINE_THRES_S else None

    def draw_dialogue(self):
        '''Dialogue is a secondary window for user input'''
        self.sub_bor.border()
        self.sub_bor.move(0, 2)
        if self.dialog_param.is_selection():
            title = 'Select "' + self.dialog_param.name + '":'
        elif self.dialog_param.is_command():
            title = 'Command "' + self.dialog_param.name + '":'
        else:
            title = self.dialog_param.name
        self.sub_bor.addstr(title, curses.A_REVERSE)

        # Clear window
        h, w = self.sub_win.getmaxyx()
        self.sub_win.move(0, 0)
        self.sub_win.addstr(' '*(h*w-1), self.color['WHITE_BLACK'])

        self.sub_win.move(0,0)
        if self.dialog_param.is_string_input():
            self.sub_win.addstr('Input string:')
            self.sub_win.move(1,0)
            val = (self.dialog_val + ' '*w)[:w-1]
            self.sub_win.addstr(val, curses.A_REVERSE)
            self.sub_win.move(2,0)
            self.sub_win.addstr("NOTE: Input with keyboard may be buggy", self.color['WHITE_RED'])
        elif self.dialog_param.is_float():
            is_integer = self.dialog_param.decimal_point == 0
            self.sub_win.addstr('Input {}number:'.format('' if is_integer else 'float '))
            self.sub_win.move(1,0)
            val = (self.dialog_val + ' '*w)[:w-1]
            self.sub_win.addstr(val, curses.A_REVERSE)
            self.sub_win.move(2,0)
            range_min = self.dialog_param.render_float(self.dialog_param.min)
            range_max = self.dialog_param.render_float(self.dialog_param.max)
            self.sub_win.addstr('Range: {}..{}'.format(range_min, range_max))
            self.sub_win.move(3,0)
            step = self.dialog_param.render_float(self.dialog_param.step_size)
            self.sub_win.addstr('Step size: {}'.format(step))
            self.sub_win.move(4,0)
            self.sub_win.addstr('Unit: {}'.format(self.dialog_param.unit or '--'))
        elif self.dialog_param.is_selection():
            if self.dialog_pos < 0:
                self.dialog_pos = len(self.dialog_param.options) - 1
            elif self.dialog_pos >= len(self.dialog_param.options):
                self.dialog_pos = 0

            # Adjust start_pos
            if self.dialog_pos < self.dialog_start_pos:
                self.dialog_start_pos = self.dialog_pos
            if self.dialog_pos >= self.dialog_start_pos + h:
                self.dialog_start_pos += self.dialog_pos - (self.dialog_start_pos + h) + 1

            for cnt, opt in enumerate(self.dialog_param.options):
                if self.dialog_start_pos <= cnt < self.dialog_start_pos + h:
                    if cnt == self.dialog_pos:
                        sel_color = (self.color['WHITE_BLUE'] | curses.A_BOLD)
                    else:
                        sel_color = self.color['WHITE_BLACK']
                    self.sub_win.move(cnt - self.dialog_start_pos, 0)
                    self.sub_win.addstr(opt, sel_color)
        elif self.dialog_param.is_number_input():
            self.sub_win.addstr('Input value: ')
            self.sub_win.addstr('Not implemented', self.color['WHITE_RED'])
        elif self.dialog_param.is_command():
            if self.dialog_pos < 0:
                self.dialog_pos = 1 if self.dialog_param.status == CRSF.MENU_COMMAND_CONFIRMATION_NEEDED else 0
            elif self.dialog_pos > 1 or self.dialog_param.status != CRSF.MENU_COMMAND_CONFIRMATION_NEEDED:
                self.dialog_pos = 0
            status = 'START command sent.'
            if self.dialog_param.status == CRSF.MENU_COMMAND_CONFIRMATION_NEEDED:
                status = 'Please, confirm:'
            self.sub_win.addstr(status)
            self.sub_win.move(1,0)
            info = (str(self.dialog_param.info) + ' '*w)[:w-1]
            self.sub_win.addstr(info, curses.A_REVERSE)

            # Show options:
            self.sub_win.move(2,1)
            sel_color = (self.color['WHITE_BLUE'] | curses.A_BOLD)
            # - "Cancel" button
            cancel_quit = 'Quit' if self.dialog_param.status == CRSF.MENU_COMMAND_READY else 'Cancel'
            self.sub_win.addstr(cancel_quit, sel_color if self.dialog_pos == 0 else self.color['WHITE_BLACK'])
            # - "Confirm" button
            if self.dialog_param.status == CRSF.MENU_COMMAND_CONFIRMATION_NEEDED:
                self.sub_win.addstr(' / ')
                self.sub_win.addstr('Confirm', sel_color if self.dialog_pos == 1 else self.color['WHITE_BLACK'])

            # Show state
            self.sub_win.move(4,0)
            status = {
                CRSF.MENU_COMMAND_READY: 'Ready',
                CRSF.MENU_COMMAND_CONFIRMATION_NEEDED: 'Pending',
                CRSF.MENU_COMMAND_PROGRESS: 'In progress'}.get(self.dialog_param.status, self.dialog_param.status)
            self.sub_win.addstr('Status: {}. Timeout: {} s'.format(status, self.dialog_param.timeout))

 
    def draw_device_menu(self):
        device = self.menu_device
        self.draw_title(device.name)

        # Special case: device with no parameters
        if device.param_count == 0:
            self.bor.addstr(1,2, "This device has no parameters")
            return

        # Check for correctness
        if not (0 <= self.menu_folder < len(device.menu)) or \
           not device.menu[self.menu_folder] or \
           not device.menu[self.menu_folder].is_folder():
            self.menu_folder = 0
        if not device.menu[self.menu_folder] or not device.menu[self.menu_folder].is_folder():
            if not device.menu[self.menu_folder]:
                self.debug("null folder {}".format(self.menu_folder))
            elif not device.menu[self.menu_folder].is_folder():
                self.debug("not folder {}, type = {}".format(self.menu_folder, device.menu[self.menu_folder].type))
            return
        folder = device.menu[self.menu_folder]

        # Update internal state
        if self.menu_pos >= len(folder.children):
            self.menu_pos = 0
        elif self.menu_pos < 0: 
            self.menu_pos = len(folder.children) - 1

        # Draw navigation bar
        # TODO: show entire navigation path
        if folder:
            self.bor.addstr(1,1, folder.name + ' >') 

        # Draw folder contents
        # Special case: empty folder
        self.displayed_params = []
        if not folder.children:
            self.bor.addstr(2,2, "This folder is empty")
        for cnt, child in enumerate(folder.children):
            self.bor.move(2+cnt,2)
            is_cur = (cnt == self.menu_pos)
            active_color = (self.color['WHITE_BLUE'] | curses.A_BOLD)
            inactive_color = self.color['BLACK_WHITE']
            sel_color = (active_color if is_cur else self.color['WHITE_BLACK'])

            # Draw "key" (name of the field)
            key = device.menu[child].name if device.menu[child] and device.menu[child].name else '...'
            do_not_color_key = device.menu[child] and (device.menu[child].is_selection() or \
                    device.menu[child].is_string_input() or device.menu[child].is_float())
            if not is_cur or do_not_color_key:
                self.bor.addstr(key)
            else:
                is_inactive = device.menu[child] and device.menu[child].is_info()
                key_color = inactive_color if is_inactive else active_color
                self.bor.addstr(key, key_color)

            # Draw "value"
            if device.menu[child]:
                if device.menu[child].is_folder():
                    self.bor.addstr(' >')
                elif device.menu[child].is_info() or device.menu[child].is_selection() or \
                     device.menu[child].is_string_input() or device.menu[child].is_float():
                    if key[-1] != ':':
                        self.bor.addstr(':')
                        key += ':'
                    WIDTH = 17
                    if len(key) < WIDTH:
                        self.bor.addstr(' '*(WIDTH-len(key)))
                    if device.menu[child].is_info():
                        self.bor.addstr(' ' + device.menu[child].value)
                    elif device.menu[child].is_string_input() or device.menu[child].is_float():
                        sel_col = (self.color['WHITE_RED'] | curses.A_BOLD) if device.menu[child].is_string_input() else \
                                  self.color['BLACK_CYAN']
                        flags = sel_col if cnt == self.menu_pos else curses.A_REVERSE
                        self.bor.addstr(' ')
                        if device.menu[child].is_string_input():
                            val = device.menu[child].value
                        else:
                            val = str(device.menu[child].render_float())
                        self.bor.addstr(val, flags)
                    elif device.menu[child].is_selection():
                        self.bor.addstr(' ')
                        self.bor.addstr('<', sel_color)
                        if device.menu[child].options and \
                           0 <= device.menu[child].value < len(device.menu[child].options): 
                            val = device.menu[child].options[device.menu[child].value]
                        else:
                            val = str(device.menu[child].value)
                        self.bor.addstr(val, sel_color)
                        self.bor.addstr('>', sel_color)
                if device.menu[child].hidden:
                    self.bor.addstr(' (hidden)', self.color['CYAN_BLACK'])
            self.displayed_params.append(device.menu[child])

        # Draw dialogue window, if open
        if self.dialog_param:
            self.draw_dialogue()

    def draw_device_list(self):
        '''Encapsulates menu drawing logic'''
        self.draw_title("CRSF Devices")
        self.displayed_devices = []

        # Special case: no devices
        if not self.devices:
            self.bor.addstr(1,2, "No devices found")
            return

        # Items to be displayed
        items = sorted(self.devices.items())

        # Update internal state
        if self.menu_pos >= len(items):
            self.menu_pos = 0
        elif self.menu_pos < 0: 
            self.menu_pos = len(items) - 1
        self.displayed_devices = [x[1] for x in items]

        # Display all devices
        for cnt, addr_device in enumerate(items):
            addr, device = addr_device
            self.bor.move(1 + cnt, 1)
            self.bor.addstr(device.name, self.color['WHITE_BLUE'] if cnt == self.menu_pos else self.color['WHITE_BLACK'])
            self.bor.addstr(' ({:.0f}s)'.format(time.time() - device.last_seen))

    def draw_menu(self):
        '''Encapsulates menu drawing logic'''

        # Remove devices not seen for a long time
        for addr, device in list(self.devices.items()):
            if time.time() - device.last_seen >= self.IDLE_TIMEOUT_S:
                del(self.devices[addr])

        # Check if the current device is still in the list
        if self.menu_device:
            if not [x for x in self.devices if self.devices[x] == self.menu_device]:
                self.menu_device = None

        if self.menu_device:
            self.draw_device_menu()
        else:
            self.draw_device_list()

    def draw_debug(self, info):
        self.bor.addstr(curses.LINES - 5,1, str(info))

    def display(self):
        # clear screen
        self.scr.clear()

        # Draw window
        self.bor.border()

        # Draw debug info
        if self.debug_txt is not None:
            self.draw_debug('Debug: ' + str(self.debug_txt))
        self.bor.addstr(curses.LINES - 4,1, self.last_key)
        if self.last_frame:
            self.bor.addstr(curses.LINES - 3,1, str(self.last_frame))
        if self.last_sent:
            self.bor.addstr(curses.LINES - 2,1, str(self.last_sent))

        self.draw_menu()
        self.bor.move(curses.LINES - 1, curses.COLS - 1)

        self.bor.refresh()

    def run(self):
        last_ping = 0 
        while True:
            # Process all incoming CRSF frames
            while True:
                frame = None
                try:
                    frame = self.conn.read_crsf()
                    if frame and self.CAPTURE_LOGS:
                        self.log_file.write('> ' + str(frame) + explain_frame(frame, False) + '\n' )
                except Exception as e:
                    #print("err", e)
                    break

                # Process an incoming frame
                if frame and frame.type != CRSF.MSG_TYPE_LINK_STATS:
                    if frame.type == CRSF.MSG_TYPE_PING:
                        # Send response to PING
                        resp_frame = create_device_info_frame(dest=frame.origin, orig=ORIGIN_ADDR)
                        self.write_crsf(resp_frame)
                    elif frame.type == CRSF.MSG_TYPE_DEVICE_INFO:
                        device = CRSFDevice(frame, self, self.debug)
                        if frame.origin in self.devices and self.devices[frame.origin].match(frame):
                            self.devices[frame.origin].last_seen = time.time()
                        else:
                            # TODO: notify user that the device has changed?
                            device.last_seen = time.time()
                            self.devices[frame.origin] = device
                    elif frame.type == CRSF.MSG_TYPE_PARAM_ENTRY:
                        if frame.origin in self.devices:
                            self.devices[frame.origin].process_frame(frame)
                        else:
                            pass # TODO: display error: received parameter from unseen/unrequested device
                    # For debug output
                    self.last_frame = frame
                else:
                    break

            # Process keyboard input (if any)
            try:
                key = self.win.getkey()
            except:
                key = None

            if key is not None:
                if key == self.QUIT_KEY:
                    if self.menu_device is None:
                        if self.CAPTURE_LOGS:
                            self.log_file.close()
                        break
                    elif self.dialog_param is None:
                        self.menu_pos = self.menu_pos_stack.pop()
                        if not self.menu_pos_stack:
                            # Go to the top menu - the device list
                            self.menu_device = None
                        else:
                            # Go to the parent folder
                            self.menu_folder = self.menu_device.menu[self.menu_folder].parent_folder
                    else:
                        self.dialog_param = None
                elif key == self.UP_KEY:
                    if self.dialog_param:
                        self.dialog_pos -= 1
                    else:
                        self.menu_pos -= 1
                elif key == self.DOWN_KEY:
                    if self.dialog_param:
                        self.dialog_pos += 1
                    else:
                        self.menu_pos += 1
                elif key == self.BACKSPACE_KEY:
                    if self.dialog_param and \
                       (self.dialog_param.is_string_input() or self.dialog_param.is_float()):
                        self.dialog_val = ''
                elif key == self.ENTER_KEY:
                    if self.menu_device is None:
                        # Enter device menu
                        if 0 <= self.menu_pos < len(self.displayed_devices):
                            self.menu_device = self.displayed_devices[self.menu_pos]
                            self.menu_folder = 0
                            self.menu_pos_stack.append(self.menu_pos)
                            self.menu_pos = 0
                    elif self.dialog_param is None:
                        # Navigate the device menu
                        if 0 <= self.menu_pos < len(self.displayed_params) and self.displayed_params[self.menu_pos]:
                            if self.displayed_params[self.menu_pos].is_folder():
                                # Change folder in the device
                                self.menu_folder = self.displayed_params[self.menu_pos].num
                                self.menu_pos_stack.append(self.menu_pos)
                                self.menu_pos = 0
                            elif self.displayed_params[self.menu_pos].is_input():
                                self.dialog_param = self.displayed_params[self.menu_pos]
                                self.dialog_pos = 0
                                self.dialog_start_pos = 0
                                if self.dialog_param.is_float():
                                    self.dialog_val = str(self.dialog_param.render_float())
                                else:
                                    self.dialog_val = str(self.displayed_params[self.menu_pos].value)

                                # If command -> send START
                                if self.displayed_params[self.menu_pos].is_command():
                                    write_frame = self.dialog_param.create_write_frame(
                                        self.menu_device.origin, 
                                        bytearray([CRSF.MENU_COMMAND_START])
                                    )
                                    if write_frame:
                                        self.write_crsf(write_frame)
                        elif self.displayed_params[self.menu_pos]:
                            self.debug("error: menu_pos")
                        else:
                            self.debug("error: not loaded yet")
                    else:
                        # Dialog window open ->
                        #   Set parameter to the currently selected value
                        if self.dialog_param.is_string_input():
                            val = bytearray(self.dialog_val.encode()) + bytearray(b'\x00')
                        elif self.dialog_param.is_float():
                            try:
                                val = float(self.dialog_val)
                            except:
                                val = None
                            if val is not None:
                                val = self.dialog_param.encode_float(val)
                                if val is not None:
                                    val = CRSF.encode_int32(val)
                        elif self.dialog_param.is_command():
                            quit_cancel = self.dialog_pos == 0
                            just_quit = (quit_cancel and \
                                    self.dialog_param.status == CRSF.MENU_COMMAND_CONFIRMATION_NEEDED)
                            send_cancel = (quit_cancel and \
                                    self.dialog_param.status != CRSF.MENU_COMMAND_READY)
                            send_confirm = (not quit_cancel and \
                                    self.dialog_param.status == CRSF.MENU_COMMAND_CONFIRMATION_NEEDED)
                            if just_quit or quit_cancel and not send_cancel:
                                self.debug("quit")
                                self.dialog_param = None 
                            elif send_confirm:
                                self.debug("confirm")
                                val = [CRSF.MENU_COMMAND_CONFIRM]
                            elif send_cancel:
                                self.debug("cancel")
                                val = [CRSF.MENU_COMMAND_CANCEL]
                        elif self.dialog_param.is_selection():
                            val = [self.dialog_pos]
                        else:
                            val = None
                        if self.dialog_param:
                            write_frame = self.dialog_param.create_write_frame(self.menu_device.origin, val)
                            if write_frame:
                                self.write_crsf(write_frame)
                elif self.dialog_param and \
                     (self.dialog_param.is_string_input() or self.dialog_param.is_float()):
                    self.dialog_val += key
                else:
                    self.debug("unknown key pressed: " + str(key) + '/' + repr(key))
                    self.last_key = key
        
            # Update screen
            self.display()

            # Regularly send out READ frames to selected device
            if self.menu_device:
                try:
                    self.menu_device.poll_params(self.conn, self.menu_folder)
                except CRSFDevice.InvalidType as e:
                    self.debug(str(e))
                    self.menu_device = None

            # Regularly send out PING frame
            if time.time() - last_ping > self.PING_PERIOD_S:
                last_ping = time.time()
    
                # Send ping frame
                ping_frame = create_ping_frame()
                self.write_crsf(ping_frame)

            # Throttle if there is no user input
            if key is None:
                time.sleep(0.01)

def crsf_menu_mode(stdscr, opts):
    man = CRSFMenu(stdscr, opts)
    man.run()

def crsf_test_mode(stdscr, opts):
    man = CRSFMenu(stdscr, opts)
    man.run()

if __name__ == '__main__':
    basename = os.path.basename(sys.argv[0])
    print('TBS Agent Python ({})\n--------------------------'.format(basename))

    opts = parse_args()
    if opts.menu:
        curses.wrapper(crsf_menu_mode, opts)
    elif opts.test:
        curses.wrapper(crsf_test_mode, opts)
    else:
        log_mode(opts.tcp)<|MERGE_RESOLUTION|>--- conflicted
+++ resolved
@@ -619,14 +619,11 @@
                          help = 'use TCP connection instead of UART' )
     arg_parse.add_argument('--menu', action = 'store_true',
                          help = 'CRSF menu mode (otherwise - logs mode)' )
-<<<<<<< HEAD
     arg_parse.add_argument('--tcp-port', type=int, nargs='?', const=60960,
                         help = 'set TCP port or use 60950 by default')
     # arg_parse.add_argument('--serial-port', type=str, nargs='?')
-=======
     arg_parse.add_argument('--test', action = 'store_true',
                          help = 'CRSF test mode (otherwise - logs mode)' )
->>>>>>> 5858fc43
     opts = arg_parse.parse_args()
     return opts
 
